"""Command line interface for telegram-download-chat."""

from __future__ import annotations

import asyncio
import inspect
import json
import logging
import signal
import sys
import tempfile
from dataclasses import replace
from datetime import datetime, timedelta
from pathlib import Path

from telegram_download_chat.core import DownloaderContext, TelegramChatDownloader

try:  # GUI is optional
    from telegram_download_chat.gui.main import main as gui_main
except ImportError:  # pragma: no cover - GUI optional
    gui_main = None
from telegram_download_chat.paths import (
    get_default_config_path,
    get_downloads_dir,
    get_relative_to_downloads_dir,
)

from . import commands
from .arguments import CLIOptions, parse_args
from .commands import analyze_keywords, filter_messages_by_subchat

_downloader_ctx: DownloaderContext | None = None


def _signal_handler(sig, frame):
    """Handle termination signals and stop active downloads."""
    global _downloader_ctx
    if _downloader_ctx:
        try:
            loop = asyncio.get_running_loop()
            loop.call_soon_threadsafe(_downloader_ctx.stop)
        except RuntimeError:
            _downloader_ctx.stop()
    else:
        sys.exit(0)


signal.signal(signal.SIGINT, _signal_handler)
signal.signal(signal.SIGTERM, _signal_handler)


def show_config(downloader: TelegramChatDownloader, config: str | None) -> int:
    """Display configuration file path and contents."""
    config_path = Path(config) if config else get_default_config_path()
    downloader.logger.info(f"Configuration file: {config_path}")
    if config_path.exists():
        downloader.logger.info("\nCurrent configuration:")
        try:
            with open(config_path, "r", encoding="utf-8") as f:
                downloader.logger.info(f.read())
        except Exception as e:  # pragma: no cover - just logging
            downloader.logger.error(f"\nError reading config file: {e}")
    else:
        downloader.logger.info(
            "\nConfiguration file does not exist yet. It will be created on first run."
        )
    return 0


async def convert_json_to_txt(
    ctx: DownloaderContext,
    downloader: TelegramChatDownloader,
    args: CLIOptions,
    downloads_dir: Path,
) -> Dict[str, Any]:
    """Convert JSON file to TXT using :mod:`commands`."""
    async with ctx:
        return await commands.convert(downloader, args, downloads_dir)


async def download_folder(
    ctx: DownloaderContext,
    downloader: TelegramChatDownloader,
    args: CLIOptions,
    downloads_dir: Path,
) -> List[Dict[str, Any]]:
    """Download all chats from a folder."""
    async with ctx:
        return await commands.folder(downloader, args, downloads_dir)


async def download_chat(
    ctx: DownloaderContext,
    downloader: TelegramChatDownloader,
    args: CLIOptions,
    downloads_dir: Path,
) -> Dict[str, Any]:
    """Download a single chat."""
    async with ctx:
        return await commands.download(downloader, args, downloads_dir)


async def async_main() -> int:
    """Entry point for asynchronous CLI operations."""
    global _downloader_ctx
    args = parse_args()
    downloader = TelegramChatDownloader(config_path=args.config)
    ctx = DownloaderContext(downloader)
    _downloader_ctx = ctx

    try:
        if args.show_config:
            return show_config(downloader, args.config)

        if args.debug:
            downloader.logger.setLevel(logging.DEBUG)
            downloader.logger.debug("Debug logging enabled")

        if args.last_days is not None:
            base_str = args.from_date or datetime.utcnow().strftime("%Y-%m-%d")
            try:
                base_date = datetime.strptime(base_str, "%Y-%m-%d")
            except ValueError:
                downloader.logger.error("Invalid date format for --from")
                return 1
            args.until = (base_date - timedelta(days=args.last_days)).strftime(
                "%Y-%m-%d"
            )

        chats = args.chats or ([args.chat] if args.chat else [])
        if not chats:
            downloader.logger.error("Chat identifier is required")
            return 1

        stop_file = Path(tempfile.gettempdir()) / "telegram_download_stop.tmp"
        if inspect.iscoroutinefunction(downloader.set_stop_file):
            await downloader.set_stop_file(str(stop_file))
        else:
            downloader.set_stop_file(str(stop_file))

        downloads_dir = Path(
            downloader.config.get("settings", {}).get("save_path", get_downloads_dir())
        )
        downloads_dir.mkdir(parents=True, exist_ok=True)

        results = []
        for chat_id in chats:
            chat_args = replace(args, chat=chat_id, chats=[chat_id])

            if (
                chat_args.subchat
                and not chat_args.output
                and not chat_id.endswith(".json")
            ):
                downloader.logger.error(
                    "--subchat requires an existing JSON file as input"
                )
                return 1

            if chat_id.endswith(".json"):
                result = await convert_json_to_txt(
                    ctx, downloader, chat_args, downloads_dir
                )
            elif chat_id.startswith("folder:"):
                result = await download_folder(
                    ctx, downloader, chat_args, downloads_dir
                )
            else:
                result = await download_chat(ctx, downloader, chat_args, downloads_dir)

            results.append(result)

        flat_results = [i for r in results for i in (r if isinstance(r, list) else [r])]

        if args.results_json:
<<<<<<< HEAD
            print(json.dumps({"results": flat_results}, ensure_ascii=False))
=======
            results = result if isinstance(result, list) else [result]
            print(json.dumps({"results": results}, ensure_ascii=False, indent=2))
>>>>>>> cc52fd55

        return (
            0
            if all(isinstance(r, dict) and "error" not in r for r in flat_results)
            else 1
        )

    except Exception as e:  # pragma: no cover - just logging
        downloader.logger.exception(f"An error occurred: {e}")
        return 1
    finally:
        _downloader_ctx = None


def main() -> int:
    """Synchronous entry point for the CLI."""
    if (len(sys.argv) >= 2 and sys.argv[1] == "gui") or len(sys.argv) == 1:
        if gui_main is not None:
            try:
                gui_main()
                return 0
            except Exception as e:  # pragma: no cover - GUI optional
                print(f"Error starting GUI: {e}", file=sys.stderr)
                print(e, file=sys.stderr)
                return 1
        else:
            print(
                "GUI dependencies not installed. Please install with: pip install 'telegram-download-chat[gui]'",
                file=sys.stderr,
            )
            return 1

    try:
        return asyncio.run(async_main())
    except KeyboardInterrupt:
        print("Operation cancelled by user", file=sys.stderr)
        return 1
    except Exception as e:  # pragma: no cover - just logging
        print(f"Unhandled exception: {e}", file=sys.stderr)
        return 1


__all__ = [
    "async_main",
    "main",
    "parse_args",
    "CLIOptions",
    "commands",
    "filter_messages_by_subchat",
    "analyze_keywords",
    "show_config",
    "convert_json_to_txt",
    "download_folder",
    "download_chat",
    "get_relative_to_downloads_dir",  # used in tests via commands
]<|MERGE_RESOLUTION|>--- conflicted
+++ resolved
@@ -173,12 +173,7 @@
         flat_results = [i for r in results for i in (r if isinstance(r, list) else [r])]
 
         if args.results_json:
-<<<<<<< HEAD
-            print(json.dumps({"results": flat_results}, ensure_ascii=False))
-=======
-            results = result if isinstance(result, list) else [result]
-            print(json.dumps({"results": results}, ensure_ascii=False, indent=2))
->>>>>>> cc52fd55
+            print(json.dumps({"results": flat_results}, ensure_ascii=False, indent=2))
 
         return (
             0
